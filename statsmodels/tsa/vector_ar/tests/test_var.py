# -*- coding: utf-8 -*-
"""
Test VAR Model
"""
from statsmodels.compat.pandas import assert_index_equal
from statsmodels.compat.python import lrange

from io import BytesIO, StringIO
import os
import sys
import warnings

import numpy as np
from numpy.testing import assert_allclose, assert_almost_equal, assert_equal
import pandas as pd
import pytest

from statsmodels.datasets import macrodata
import statsmodels.tools.data as data_util
from statsmodels.tools.sm_exceptions import ValueWarning
from statsmodels.tsa.base.datetools import dates_from_str
import statsmodels.tsa.vector_ar.util as util
from statsmodels.tsa.vector_ar.var_model import VAR, var_acf

DECIMAL_12 = 12
DECIMAL_6 = 6
DECIMAL_5 = 5
DECIMAL_4 = 4
DECIMAL_3 = 3
DECIMAL_2 = 2


@pytest.fixture()
def bivariate_var_data(reset_randomstate):
    """A bivariate dataset for VAR estimation"""
    e = np.random.standard_normal((252, 2))
    y = np.zeros_like(e)
    y[:2] = e[:2]
    for i in range(2, 252):
        y[i] = 0.2 * y[i - 1] + 0.1 * y[i - 2] + e[i]
    return y


@pytest.fixture()
def bivariate_var_result(bivariate_var_data):
    """A bivariate VARResults for reuse"""
    mod = VAR(bivariate_var_data)
    return mod.fit()


class CheckVAR(object):  # FIXME: not inherited, so these tests are never run!
    # just so pylint will not complain
    res1 = None
    res2 = None

    def test_params(self):
        assert_almost_equal(self.res1.params, self.res2.params, DECIMAL_3)

    def test_neqs(self):
        assert_equal(self.res1.neqs, self.res2.neqs)

    def test_nobs(self):
        assert_equal(self.res1.avobs, self.res2.nobs)

    def test_df_eq(self):
        assert_equal(self.res1.df_eq, self.res2.df_eq)

    def test_rmse(self):
        results = self.res1.results
        for i in range(len(results)):
            assert_almost_equal(
                results[i].mse_resid ** 0.5,
                eval("self.res2.rmse_" + str(i + 1)),
                DECIMAL_6,
            )

    def test_rsquared(self):
        results = self.res1.results
        for i in range(len(results)):
            assert_almost_equal(
                results[i].rsquared,
                eval("self.res2.rsquared_" + str(i + 1)),
                DECIMAL_3,
            )

    def test_llf(self):
        results = self.res1.results
        assert_almost_equal(self.res1.llf, self.res2.llf, DECIMAL_2)
        for i in range(len(results)):
            assert_almost_equal(
                results[i].llf, eval("self.res2.llf_" + str(i + 1)), DECIMAL_2
            )

    def test_aic(self):
        assert_almost_equal(self.res1.aic, self.res2.aic)

    def test_bic(self):
        assert_almost_equal(self.res1.bic, self.res2.bic)

    def test_hqic(self):
        assert_almost_equal(self.res1.hqic, self.res2.hqic)

    def test_fpe(self):
        assert_almost_equal(self.res1.fpe, self.res2.fpe)

    def test_detsig(self):
        assert_almost_equal(self.res1.detomega, self.res2.detsig)

    def test_bse(self):
        assert_almost_equal(self.res1.bse, self.res2.bse, DECIMAL_4)


def get_macrodata():
    data = macrodata.load_pandas().data[["realgdp", "realcons", "realinv"]]
    data = data.to_records(index=False)
    nd = data.view((float, 3), type=np.ndarray)
    nd = np.diff(np.log(nd), axis=0)
    return nd.ravel().view(data.dtype, type=np.ndarray)


def generate_var():  # FIXME: make a test?
    import pandas.rpy.common as prp
    from rpy2.robjects import r

    r.source("tests/var.R")
    return prp.convert_robj(r["result"], use_pandas=False)


def write_generate_var():  # FIXME: make a test?
    result = generate_var()
    np.savez("tests/results/vars_results.npz", **result)


class RResults(object):
    """
    Simple interface with results generated by "vars" package in R.
    """

    def __init__(self):
        # data = np.load(resultspath + 'vars_results.npz')
        from .results.results_var_data import var_results

        data = var_results.__dict__

        self.names = data["coefs"].dtype.names
        self.params = data["coefs"].view(
            (float, len(self.names)), type=np.ndarray
        )
        self.stderr = data["stderr"].view(
            (float, len(self.names)), type=np.ndarray
        )

        self.irf = data["irf"].item()
        self.orth_irf = data["orthirf"].item()

        self.nirfs = int(data["nirfs"][0])
        self.nobs = int(data["obs"][0])
        self.totobs = int(data["totobs"][0])

        crit = data["crit"].item()
        self.aic = crit["aic"][0]
        self.sic = self.bic = crit["sic"][0]
        self.hqic = crit["hqic"][0]
        self.fpe = crit["fpe"][0]

        self.detomega = data["detomega"][0]
        self.loglike = data["loglike"][0]

        self.nahead = int(data["nahead"][0])
        self.ma_rep = data["phis"]

        self.causality = data["causality"]


_orig_stdout = None


def setup_module():
    global _orig_stdout
    _orig_stdout = sys.stdout
    sys.stdout = StringIO()


class CheckIRF(object):
    ref = None
    res = None
    irf = None
    k = None

    # ---------------------------------------------------------------------------
    # IRF tests

    def test_irf_coefs(self):
        self._check_irfs(self.irf.irfs, self.ref.irf)
        self._check_irfs(self.irf.orth_irfs, self.ref.orth_irf)

    def _check_irfs(self, py_irfs, r_irfs):
        for i, name in enumerate(self.res.names):
            ref_irfs = r_irfs[name].view((float, self.k), type=np.ndarray)
            res_irfs = py_irfs[:, :, i]
            assert_almost_equal(ref_irfs, res_irfs)

    @pytest.mark.matplotlib
    def test_plot_irf(self, close_figures):
        self.irf.plot()
        self.irf.plot(plot_stderr=False)

        self.irf.plot(impulse=0, response=1)
        self.irf.plot(impulse=0)
        self.irf.plot(response=0)

        self.irf.plot(orth=True)
        self.irf.plot(impulse=0, response=1, orth=True)

    @pytest.mark.matplotlib
    def test_plot_cum_effects(self, close_figures):
        self.irf.plot_cum_effects()
        self.irf.plot_cum_effects(plot_stderr=False)
        self.irf.plot_cum_effects(impulse=0, response=1)

        self.irf.plot_cum_effects(orth=True)
        self.irf.plot_cum_effects(impulse=0, response=1, orth=True)

    @pytest.mark.matplotlib
    def test_plot_figsizes(self):
        assert_equal(self.irf.plot().get_size_inches(), (10, 10))
        assert_equal(
            self.irf.plot(figsize=(14, 10)).get_size_inches(), (14, 10)
        )

        assert_equal(self.irf.plot_cum_effects().get_size_inches(), (10, 10))
        assert_equal(
            self.irf.plot_cum_effects(figsize=(14, 10)).get_size_inches(),
            (14, 10),
        )


@pytest.mark.smoke
class CheckFEVD(object):
    fevd = None

    # ---------------------------------------------------------------------------
    # FEVD tests

    @pytest.mark.matplotlib
    def test_fevd_plot(self, close_figures):
        self.fevd.plot()

    def test_fevd_repr(self):
        self.fevd

    def test_fevd_summary(self):
        self.fevd.summary()

    @pytest.mark.xfail(
        reason="FEVD.cov() is not implemented",
        raises=NotImplementedError,
        strict=True,
    )
    def test_fevd_cov(self):
        # test does not crash
        # not implemented
        covs = self.fevd.cov()
        raise NotImplementedError


class TestVARResults(CheckIRF, CheckFEVD):
    @classmethod
    def setup_class(cls):
        cls.p = 2

        cls.data = get_macrodata()
        cls.model = VAR(cls.data)
        cls.names = cls.model.endog_names

        cls.ref = RResults()
        cls.k = len(cls.ref.names)
        cls.res = cls.model.fit(maxlags=cls.p)

        cls.irf = cls.res.irf(cls.ref.nirfs)
        cls.nahead = cls.ref.nahead

        cls.fevd = cls.res.fevd()

    def test_constructor(self):
        # make sure this works with no names
        ndarr = self.data.view((float, 3), type=np.ndarray)
        model = VAR(ndarr)
        res = model.fit(self.p)

    def test_names(self):
        assert_equal(self.model.endog_names, self.ref.names)

        model2 = VAR(self.data)
        assert_equal(model2.endog_names, self.ref.names)

    def test_get_eq_index(self):
        assert type(self.res.names) is list  # noqa: E721

        for i, name in enumerate(self.names):
            idx = self.res.get_eq_index(i)
            idx2 = self.res.get_eq_index(name)

            assert_equal(idx, i)
            assert_equal(idx, idx2)

        with pytest.raises(Exception):
            self.res.get_eq_index("foo")

    @pytest.mark.smoke
    def test_repr(self):
        # just want this to work
        foo = str(self.res)
        bar = repr(self.res)

    def test_params(self):
        assert_almost_equal(self.res.params, self.ref.params, DECIMAL_3)

    @pytest.mark.smoke
    def test_cov_params(self):
        # do nothing for now
        self.res.cov_params

    @pytest.mark.smoke
    def test_cov_ybar(self):
        self.res.cov_ybar()

    @pytest.mark.smoke
    def test_tstat(self):
        self.res.tvalues

    @pytest.mark.smoke
    def test_pvalues(self):
        self.res.pvalues

    @pytest.mark.smoke
    def test_summary(self):
        summ = self.res.summary()

    def test_detsig(self):
        assert_almost_equal(self.res.detomega, self.ref.detomega)

    def test_aic(self):
        assert_almost_equal(self.res.aic, self.ref.aic)

    def test_bic(self):
        assert_almost_equal(self.res.bic, self.ref.bic)

    def test_hqic(self):
        assert_almost_equal(self.res.hqic, self.ref.hqic)

    def test_fpe(self):
        assert_almost_equal(self.res.fpe, self.ref.fpe)

    def test_lagorder_select(self):
        ics = ["aic", "fpe", "hqic", "bic"]

        for ic in ics:
            res = self.model.fit(maxlags=10, ic=ic, verbose=True)

        with pytest.raises(Exception):
            self.model.fit(ic="foo")

    def test_nobs(self):
        assert_equal(self.res.nobs, self.ref.nobs)

    def test_stderr(self):
        assert_almost_equal(self.res.stderr, self.ref.stderr, DECIMAL_4)

    def test_loglike(self):
        assert_almost_equal(self.res.llf, self.ref.loglike)

    def test_ma_rep(self):
        ma_rep = self.res.ma_rep(self.nahead)
        assert_almost_equal(ma_rep, self.ref.ma_rep)

    # --------------------------------------------------
    # Lots of tests to make sure stuff works...need to check correctness

    def test_causality(self):
        causedby = self.ref.causality["causedby"]

        for i, name in enumerate(self.names):
            variables = self.names[:i] + self.names[i + 1 :]
            result = self.res.test_causality(name, variables, kind="f")
            assert_almost_equal(result.pvalue, causedby[i], DECIMAL_4)

            rng = lrange(self.k)
            rng.remove(i)
            result2 = self.res.test_causality(i, rng, kind="f")
            assert_almost_equal(result.pvalue, result2.pvalue, DECIMAL_12)

            # make sure works
            result = self.res.test_causality(name, variables, kind="wald")

        # corner cases
        _ = self.res.test_causality(self.names[0], self.names[1])
        _ = self.res.test_causality(0, 1)

        with pytest.raises(Exception):
            self.res.test_causality(0, 1, kind="foo")

    def test_causality_no_lags(self):
        res = VAR(self.data).fit(maxlags=0)
        with pytest.raises(RuntimeError, match="0 lags"):
            res.test_causality(0, 1)

    @pytest.mark.smoke
    def test_select_order(self):
        result = self.model.fit(10, ic="aic", verbose=True)
        result = self.model.fit(10, ic="fpe", verbose=True)

        # bug
        model = VAR(self.model.endog)
        model.select_order()

    def test_is_stable(self):
        # may not necessarily be true for other datasets
        assert self.res.is_stable(verbose=True)

    def test_acf(self):
        # test that it works...for now
        acfs = self.res.acf(10)

        # defaults to nlags=lag_order
        acfs = self.res.acf()
        assert len(acfs) == self.p + 1

    def test_acf_2_lags(self):
        c = np.zeros((2, 2, 2))
        c[0] = np.array([[0.2, 0.1], [0.15, 0.15]])
        c[1] = np.array([[0.1, 0.9], [0, 0.1]])

        acf = var_acf(c, np.eye(2), 3)

        gamma = np.zeros((6, 6))
        gamma[:2, :2] = acf[0]
        gamma[2:4, 2:4] = acf[0]
        gamma[4:6, 4:6] = acf[0]
        gamma[2:4, :2] = acf[1].T
        gamma[4:, :2] = acf[2].T
        gamma[:2, 2:4] = acf[1]
        gamma[:2, 4:] = acf[2]
        recovered = np.dot(gamma[:2, 2:], np.linalg.inv(gamma[:4, :4]))
        recovered = [recovered[:, 2 * i : 2 * (i + 1)] for i in range(2)]
        recovered = np.array(recovered)
        assert_allclose(recovered, c, atol=1e-7)

    @pytest.mark.smoke
    def test_acorr(self):
        acorrs = self.res.acorr(10)

    @pytest.mark.smoke
    def test_forecast(self):
        self.res.forecast(self.res.endog[-5:], 5)

    @pytest.mark.smoke
    def test_forecast_interval(self):
        y = self.res.endog[: -self.p :]
        point, lower, upper = self.res.forecast_interval(y, 5)

    @pytest.mark.matplotlib
    def test_plot_sim(self, close_figures):
        self.res.plotsim(steps=100)

    @pytest.mark.matplotlib
    def test_plot(self, close_figures):
        self.res.plot()

    @pytest.mark.matplotlib
    def test_plot_acorr(self, close_figures):
        self.res.plot_acorr()

    @pytest.mark.matplotlib
    def test_plot_forecast(self, close_figures):
        self.res.plot_forecast(5)

    def test_reorder(self):
        # manually reorder
        data = self.data.view((float, 3), type=np.ndarray)
        names = self.names
        data2 = np.append(
            np.append(data[:, 2, None], data[:, 0, None], axis=1),
            data[:, 1, None],
            axis=1,
        )
        names2 = []
        names2.append(names[2])
        names2.append(names[0])
        names2.append(names[1])
        res2 = VAR(data2).fit(maxlags=self.p)

        # use reorder function
        res3 = self.res.reorder(["realinv", "realgdp", "realcons"])

        # check if the main results match
        assert_almost_equal(res2.params, res3.params)
        assert_almost_equal(res2.sigma_u, res3.sigma_u)
        assert_almost_equal(res2.bic, res3.bic)
        assert_almost_equal(res2.stderr, res3.stderr)

    def test_pickle(self):
        fh = BytesIO()
        # test wrapped results load save pickle
        del self.res.model.data.orig_endog
        self.res.save(fh)
        fh.seek(0, 0)
        res_unpickled = self.res.__class__.load(fh)
        assert type(res_unpickled) is type(self.res)  # noqa: E721


class E1_Results(object):
    """
    Results from Lütkepohl (2005) using E2 dataset
    """

    def __init__(self):
        # Lutkepohl p. 120 results

        # I asked the author about these results and there is probably rounding
        # error in the book, so I adjusted these test results to match what is
        # coming out of the Python (double-checked) calculations
        self.irf_stderr = np.array(
            [
                [
                    [0.125, 0.546, 0.664],
                    [0.032, 0.139, 0.169],
                    [0.026, 0.112, 0.136],
                ],
                [
                    [0.129, 0.547, 0.663],
                    [0.032, 0.134, 0.163],
                    [0.026, 0.108, 0.131],
                ],
                [
                    [0.084, 0.385, 0.479],
                    [0.016, 0.079, 0.095],
                    [0.016, 0.078, 0.103],
                ],
            ]
        )

        self.cum_irf_stderr = np.array(
            [
                [
                    [0.125, 0.546, 0.664],
                    [0.032, 0.139, 0.169],
                    [0.026, 0.112, 0.136],
                ],
                [
                    [0.149, 0.631, 0.764],
                    [0.044, 0.185, 0.224],
                    [0.033, 0.140, 0.169],
                ],
                [
                    [0.099, 0.468, 0.555],
                    [0.038, 0.170, 0.205],
                    [0.033, 0.150, 0.185],
                ],
            ]
        )

        self.lr_stderr = np.array(
            [
                [0.134, 0.645, 0.808],
                [0.048, 0.230, 0.288],
                [0.043, 0.208, 0.260],
            ]
        )


basepath = os.path.split(__file__)[0]
resultspath = os.path.join(basepath, "results")


def get_lutkepohl_data(name="e2"):
    path = os.path.join(resultspath, f"{name}.dat")

    return util.parse_lutkepohl_data(path)


def test_lutkepohl_parse():
    files = ["e%d" % i for i in range(1, 7)]

    for f in files:
        get_lutkepohl_data(f)


class TestVARResultsLutkepohl(object):
    """
    Verify calculations using results from Lütkepohl's book
    """

    @classmethod
    def setup_class(cls):
        cls.p = 2
        sdata, dates = get_lutkepohl_data("e1")

        data = data_util.struct_to_ndarray(sdata)
        adj_data = np.diff(np.log(data), axis=0)
        # est = VAR(adj_data, p=2, dates=dates[1:], names=names)

        cls.model = VAR(adj_data[:-16], dates=dates[1:-16], freq="BQ-MAR")
        cls.res = cls.model.fit(maxlags=cls.p)
        cls.irf = cls.res.irf(10)
        cls.lut = E1_Results()

    def test_approx_mse(self):
        # 3.5.18, p. 99
        mse2 = (
            np.array(
                [
                    [25.12, 0.580, 1.300],
                    [0.580, 1.581, 0.586],
                    [1.300, 0.586, 1.009],
                ]
            )
            * 1e-4
        )

        assert_almost_equal(mse2, self.res.forecast_cov(3)[1], DECIMAL_3)

    def test_irf_stderr(self):
        irf_stderr = self.irf.stderr(orth=False)
        for i in range(1, 1 + len(self.lut.irf_stderr)):
            assert_almost_equal(
                np.round(irf_stderr[i], 3), self.lut.irf_stderr[i - 1]
            )

    def test_cum_irf_stderr(self):
        stderr = self.irf.cum_effect_stderr(orth=False)
        for i in range(1, 1 + len(self.lut.cum_irf_stderr)):
            assert_almost_equal(
                np.round(stderr[i], 3), self.lut.cum_irf_stderr[i - 1]
            )

    def test_lr_effect_stderr(self):
        stderr = self.irf.lr_effect_stderr(orth=False)
        orth_stderr = self.irf.lr_effect_stderr(orth=True)
        assert_almost_equal(np.round(stderr, 3), self.lut.lr_stderr)


def test_get_trendorder():
    results = {"c": 1, "nc": 0, "ct": 2, "ctt": 3}

    for t, trendorder in results.items():
        assert util.get_trendorder(t) == trendorder


def test_var_constant():
    # see 2043
    import datetime

    from pandas import DataFrame, DatetimeIndex

    series = np.array([[2.0, 2.0], [1, 2.0], [1, 2.0], [1, 2.0], [1.0, 2.0]])
    data = DataFrame(series)

    d = datetime.datetime.now()
    delta = datetime.timedelta(days=1)
    index = []
    for i in range(data.shape[0]):
        index.append(d)
        d += delta

    data.index = DatetimeIndex(index)

    # with pytest.warns(ValueWarning):  #does not silence warning in test output
    with warnings.catch_warnings():
        warnings.simplefilter("ignore", category=ValueWarning)
        model = VAR(data)
    with pytest.raises(ValueError):
        model.fit(1)


def test_var_trend():
    # see 2271
    data = get_macrodata().view((float, 3), type=np.ndarray)

    model = VAR(data)
    results = model.fit(4)  # , trend = 'c')
    irf = results.irf(10)

    data_nc = data - data.mean(0)
    model_nc = VAR(data_nc)
    results_nc = model_nc.fit(4, trend="nc")
    with pytest.raises(ValueError):
        model.fit(4, trend="t")


def test_irf_trend():
    # test for irf with different trend see #1636
    # this is a rough comparison by adding trend or subtracting mean to data
    # to get similar AR coefficients and IRF
    data = get_macrodata().view((float, 3), type=np.ndarray)

    model = VAR(data)
    results = model.fit(4)  # , trend = 'c')
    irf = results.irf(10)

    data_nc = data - data.mean(0)
    model_nc = VAR(data_nc)
    results_nc = model_nc.fit(4, trend="nc")
    irf_nc = results_nc.irf(10)

    assert_allclose(irf_nc.stderr()[1:4], irf.stderr()[1:4], rtol=0.01)

    trend = 1e-3 * np.arange(len(data)) / (len(data) - 1)
    # for pandas version, currently not used, if data is a pd.DataFrame
    # data_t = pd.DataFrame(data.values + trend[:,None], index=data.index, columns=data.columns)
    data_t = data + trend[:, None]

    model_t = VAR(data_t)
    results_t = model_t.fit(4, trend="ct")
    irf_t = results_t.irf(10)

    assert_allclose(irf_t.stderr()[1:4], irf.stderr()[1:4], rtol=0.03)


class TestVARExtras(object):
    @classmethod
    def setup_class(cls):
        mdata = macrodata.load_pandas().data
        mdata = mdata[["realgdp", "realcons", "realinv"]]
        data = mdata.values
        data = np.diff(np.log(data), axis=0) * 400
        cls.res0 = VAR(data).fit(maxlags=2)

    def test_process(self, close_figures):
        res0 = self.res0
        k_ar = res0.k_ar
        fc20 = res0.forecast(res0.endog[-k_ar:], 20)
        mean_lr = res0.mean()
        assert_allclose(mean_lr, fc20[-1], rtol=5e-4)

        ysim = res0.simulate_var(seed=987128)
        assert_allclose(ysim.mean(0), mean_lr, rtol=0.1)
        # initialization does not use long run intercept, see #4542
        assert_allclose(ysim[0], res0.intercept, rtol=1e-10)
        assert_allclose(ysim[1], res0.intercept, rtol=1e-10)

        n_sim = 900
        ysimz = res0.simulate_var(
            steps=n_sim, offset=np.zeros((n_sim, 3)), seed=987128
        )
        zero3 = np.zeros(3)
        assert_allclose(ysimz.mean(0), zero3, atol=0.4)
        # initialization does not use long run intercept, see #4542
        assert_allclose(ysimz[0], zero3, atol=1e-10)
        assert_allclose(ysimz[1], zero3, atol=1e-10)

        # check attributes
        assert_equal(res0.k_trend, 1)
        assert_equal(res0.k_exog_user, 0)
        assert_equal(res0.k_exog, 1)
        assert_equal(res0.k_ar, 2)

        irf = res0.irf()

    @pytest.mark.matplotlib
    def test_process_plotting(self, close_figures):
        # Partially a smoke test
        res0 = self.res0
        k_ar = res0.k_ar
        fc20 = res0.forecast(res0.endog[-k_ar:], 20)
        irf = res0.irf()

        res0.plotsim()
        res0.plot_acorr()

        fig = res0.plot_forecast(20)
        fcp = fig.axes[0].get_children()[1].get_ydata()[-20:]
        # Note values are equal, but keep rtol buffer
        assert_allclose(fc20[:, 0], fcp, rtol=1e-13)
        fcp = fig.axes[1].get_children()[1].get_ydata()[-20:]
        assert_allclose(fc20[:, 1], fcp, rtol=1e-13)
        fcp = fig.axes[2].get_children()[1].get_ydata()[-20:]
        assert_allclose(fc20[:, 2], fcp, rtol=1e-13)

        fig_asym = irf.plot()
        fig_mc = irf.plot(stderr_type="mc", repl=1000, seed=987128)

        for k in range(3):
            a = fig_asym.axes[1].get_children()[k].get_ydata()
            m = fig_mc.axes[1].get_children()[k].get_ydata()
            # use m as desired because it is larger
            # a is for some irf much smaller than m
            assert_allclose(a, m, atol=0.1, rtol=0.9)

    def test_forecast_cov(self):
        # forecast_cov can include parameter uncertainty if contant-only
        res = self.res0

        covfc1 = res.forecast_cov(3)
        assert_allclose(covfc1, res.mse(3), rtol=1e-13)
        # ignore warning, TODO: assert OutputWarning
        with warnings.catch_warnings():
            warnings.simplefilter("ignore")
            covfc2 = res.forecast_cov(3, method="auto")
        assert_allclose(covfc2, covfc1, rtol=0.05)
        # regression test, TODO: replace with verified numbers (Stata)
        res_covfc2 = np.array(
            [
                [
                    [9.45802013, 4.94142038, 37.1999646],
                    [4.94142038, 7.09273624, 5.66215089],
                    [37.1999646, 5.66215089, 259.61275869],
                ],
                [
                    [11.30364479, 5.72569141, 49.28744123],
                    [5.72569141, 7.409761, 10.98164091],
                    [49.28744123, 10.98164091, 336.4484723],
                ],
                [
                    [12.36188803, 6.44426905, 53.54588026],
                    [6.44426905, 7.88850029, 13.96382545],
                    [53.54588026, 13.96382545, 352.19564327],
                ],
            ]
        )
        assert_allclose(covfc2, res_covfc2, atol=1e-6)

    def test_exog(self):
        # check that trend and exog are equivalent for basics and varsim
        data = self.res0.model.endog
        res_lin_trend = VAR(data).fit(maxlags=2, trend="ct")
        ex = np.arange(len(data))
        res_lin_trend1 = VAR(data, exog=ex).fit(maxlags=2)
        ex2 = np.arange(len(data))[:, None] ** [0, 1]
        res_lin_trend2 = VAR(data, exog=ex2).fit(maxlags=2, trend="nc")
        # TODO: intercept differs by 4e-3, others are < 1e-12
        assert_allclose(res_lin_trend.params, res_lin_trend1.params, rtol=5e-3)
        assert_allclose(res_lin_trend.params, res_lin_trend2.params, rtol=5e-3)
        assert_allclose(
            res_lin_trend1.params, res_lin_trend2.params, rtol=1e-10
        )

        y1 = res_lin_trend.simulate_var(seed=987128)
        y2 = res_lin_trend1.simulate_var(seed=987128)
        y3 = res_lin_trend2.simulate_var(seed=987128)
        assert_allclose(y2.mean(0), y1.mean(0), rtol=1e-12)
        assert_allclose(y3.mean(0), y1.mean(0), rtol=1e-12)
        assert_allclose(y3.mean(0), y2.mean(0), rtol=1e-12)

        h = 10
        fc1 = res_lin_trend.forecast(res_lin_trend.endog[-2:], h)
        exf = np.arange(len(data), len(data) + h)
        fc2 = res_lin_trend1.forecast(
            res_lin_trend1.endog[-2:], h, exog_future=exf
        )
        with pytest.raises(ValueError, match="exog_future only has"):
            wrong_exf = np.arange(len(data), len(data) + h // 2)
            res_lin_trend1.forecast(
                res_lin_trend1.endog[-2:], h, exog_future=wrong_exf
            )
        exf2 = exf[:, None] ** [0, 1]
        fc3 = res_lin_trend2.forecast(
            res_lin_trend2.endog[-2:], h, exog_future=exf2
        )
        assert_allclose(fc2, fc1, rtol=1e-12)
        assert_allclose(fc3, fc1, rtol=1e-12)
        assert_allclose(fc3, fc2, rtol=1e-12)

        fci1 = res_lin_trend.forecast_interval(res_lin_trend.endog[-2:], h)
        exf = np.arange(len(data), len(data) + h)
        fci2 = res_lin_trend1.forecast_interval(
            res_lin_trend1.endog[-2:], h, exog_future=exf
        )
        exf2 = exf[:, None] ** [0, 1]
        fci3 = res_lin_trend2.forecast_interval(
            res_lin_trend2.endog[-2:], h, exog_future=exf2
        )
        assert_allclose(fci2, fci1, rtol=1e-12)
        assert_allclose(fci3, fci1, rtol=1e-12)
        assert_allclose(fci3, fci2, rtol=1e-12)


@pytest.mark.parametrize("attr", ["y", "ys_lagged"])
def test_deprecated_attributes_varresults(bivariate_var_result, attr):
    with pytest.warns(FutureWarning):
        getattr(bivariate_var_result, attr)


def test_var_cov_params_pandas(bivariate_var_data):
    df = pd.DataFrame(bivariate_var_data, columns=["x", "y"])
    mod = VAR(df)
    res = mod.fit(2)
    cov = res.cov_params()
    assert isinstance(cov, pd.DataFrame)
    exog_names = ("const", "L1.x", "L1.y", "L2.x", "L2.y")
    index = pd.MultiIndex.from_product((exog_names, ("x", "y")))
    assert_index_equal(cov.index, cov.columns)
    assert_index_equal(cov.index, index)


def test_summaries_exog(reset_randomstate):
    y = np.random.standard_normal((500, 6))
    df = pd.DataFrame(y)
    cols = ["endog_{0}".format(i) for i in range(2)] + [
        "exog_{0}".format(i) for i in range(4)
    ]
    df.columns = cols
    df.index = pd.date_range("1-1-1950", periods=500, freq="MS")
    endog = df.iloc[:, :2]
    exog = df.iloc[:, 2:]

    res = VAR(endog=endog, exog=exog).fit(maxlags=0)
    summ = res.summary().summary
    assert "exog_0" in summ
    assert "exog_1" in summ
    assert "exog_2" in summ
    assert "exog_3" in summ

    res = VAR(endog=endog, exog=exog).fit(maxlags=2)
    summ = res.summary().summary
    assert "exog_0" in summ
    assert "exog_1" in summ
    assert "exog_2" in summ
    assert "exog_3" in summ


def test_whiteness_nlag(reset_randomstate):
    # GH 6686
    y = np.random.standard_normal((200, 2))
    res = VAR(y).fit(maxlags=1, ic=None)
    with pytest.raises(ValueError, match="The whiteness test can only"):
        res.test_whiteness(1)


def test_var_maxlag(reset_randomstate):
    y = np.random.standard_normal((22, 10))
    VAR(y).fit(maxlags=None, ic="aic")
    with pytest.raises(ValueError, match="maxlags is too large"):
        VAR(y).fit(maxlags=8, ic="aic")


def test_from_formula():
    with pytest.raises(NotImplementedError):
        VAR.from_formula("y ~ x", None)


def test_correct_nobs():
    # GH6748
    mdata = macrodata.load_pandas().data
    # prepare the dates index
    dates = mdata[["year", "quarter"]].astype(int).astype(str)
    quarterly = dates["year"] + "Q" + dates["quarter"]
    quarterly = dates_from_str(quarterly)
    mdata = mdata[["realgdp", "realcons", "realinv"]]
    mdata.index = pd.DatetimeIndex(quarterly)
    data = np.log(mdata).diff().dropna()
    data.index.freq = data.index.inferred_freq
    data_exog = pd.DataFrame(index=data.index)
    data_exog["exovar1"] = np.random.normal(size=data_exog.shape[0])
    # make a VAR model
    model = VAR(endog=data, exog=data_exog)
    results = model.fit(maxlags=1)
<<<<<<< HEAD
    irf = results.irf_resim(
        orth=False, repl=100, steps=10, seed=1, burn=100, cum=False
    )
    assert irf.shape == (100, 11, 3, 3)
=======
    irf = results.irf_resim(orth=False, repl=100, steps=10, seed=1, burn=100, cum=False)
    assert irf.shape == (100, 11, 3, 3)


@pytest.mark.slow
def test_irf_err_bands():
    # smoke tests
    data = get_macrodata()
    model = VAR(data)
    results = model.fit(maxlags=2)
    irf = results.irf()
    bands_sz1 = irf.err_band_sz1()
    bands_sz2 = irf.err_band_sz2()
    bands_sz3 = irf.err_band_sz3()
    bands_mc = irf.errband_mc()
>>>>>>> 47fb1b46
<|MERGE_RESOLUTION|>--- conflicted
+++ resolved
@@ -955,13 +955,9 @@
     # make a VAR model
     model = VAR(endog=data, exog=data_exog)
     results = model.fit(maxlags=1)
-<<<<<<< HEAD
     irf = results.irf_resim(
         orth=False, repl=100, steps=10, seed=1, burn=100, cum=False
     )
-    assert irf.shape == (100, 11, 3, 3)
-=======
-    irf = results.irf_resim(orth=False, repl=100, steps=10, seed=1, burn=100, cum=False)
     assert irf.shape == (100, 11, 3, 3)
 
 
@@ -975,5 +971,4 @@
     bands_sz1 = irf.err_band_sz1()
     bands_sz2 = irf.err_band_sz2()
     bands_sz3 = irf.err_band_sz3()
-    bands_mc = irf.errband_mc()
->>>>>>> 47fb1b46
+    bands_mc = irf.errband_mc()